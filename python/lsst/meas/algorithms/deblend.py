# 
# LSST Data Management System
# Copyright 2008, 2009, 2010, 2011 LSST Corporation.
# 
# This product includes software developed by the
# LSST Project (http://www.lsst.org/).
#
# This program is free software: you can redistribute it and/or modify
# it under the terms of the GNU General Public License as published by
# the Free Software Foundation, either version 3 of the License, or
# (at your option) any later version.
# 
# This program is distributed in the hope that it will be useful,
# but WITHOUT ANY WARRANTY; without even the implied warranty of
# MERCHANTABILITY or FITNESS FOR A PARTICULAR PURPOSE.  See the
# GNU General Public License for more details.
# 
# You should have received a copy of the LSST License Statement and 
# the GNU General Public License along with this program.  If not, 
# see <http://www.lsstcorp.org/LegalNotices/>.
#
import math
import numpy

import lsst.pex.config as pexConf
import lsst.afw.table as afwTable
import lsst.pipe.base as pipeBase
#import lsst.afw.display.ds9 as ds9
import lsst.afw.math as afwMath
import lsst.afw.image as afwImage
import lsst.afw.detection as afwDet

__all__ = 'SourceDeblendConfig', 'SourceDeblendTask'

class SourceDeblendConfig(pexConf.Config):
    psf_chisq_1 = pexConf.Field(dtype=float, default=1.5, optional=False,
                                doc=('Chi-squared per DOF cut for deciding a source is '+
                                     'a PSF during deblending (un-shifted PSF model)'))
    psf_chisq_2 = pexConf.Field(dtype=float, default=1.5, optional=False,
                                doc=('Chi-squared per DOF cut for deciding a source is '+
                                     'PSF during deblending (shifted PSF model)'))
    psf_chisq_2b = pexConf.Field(dtype=float, default=1.5, optional=False,
                                doc=('Chi-squared per DOF cut for deciding a source is '+
                                     'a PSF during deblending (shifted PSF model #2)'))

class SourceDeblendTask(pipeBase.Task):
    """Split blended sources into individual sources.

    This task has no return value; it only modifies the SourceCatalog in-place.
    """
    ConfigClass = SourceDeblendConfig
    _DefaultName = "sourceDeblend"

    def __init__(self, schema, **kwargs):
        """Create the task, adding necessary fields to the given schema.

        @param[in,out] schema        Schema object for measurement fields; will be modified in-place.
        @param         **kwds        Passed to Task.__init__.
        """
        pipeBase.Task.__init__(self, **kwargs)

        self.psfkey = schema.addField('deblend.deblended-as-psf', type='Flag',
                                      doc='Deblender thought this source looked like a PSF')
        self.log.logdebug('Added key to schema: ' + str(self.psfkey))
        self.oobkey = schema.addField('deblend.out-of-bounds', type='Flag',
                                      doc='Deblender thought this source was too close to an edge')
        self.log.logdebug('Added key to schema: ' + str(self.oobkey))

    @pipeBase.timeMethod
    def run(self, exposure, sources, psf):
        """Run deblend().

        @param[in]     exposure Exposure to process
        @param[in,out] sources  SourceCatalog containing sources detected on this exposure.
        @param[in]     psf      PSF

        @return None
        """
        self.deblend(exposure, sources, psf)

    @pipeBase.timeMethod
    def deblend(self, exposure, srcs, psf):
        """Deblend.
        
        @param[in]     exposure Exposure to process
        @param[in,out] srcs     SourceCatalog containing sources detected on this exposure.
        @param[in]     psf      PSF
                       
        @return None
        """
        self.log.info("Deblending %d sources" % len(srcs))

        from lsst.meas.deblender.baseline import deblend
        import lsst.meas.algorithms as measAlg

        # find the median stdev in the image...
        mi = exposure.getMaskedImage()
        stats = afwMath.makeStatistics(mi.getVariance(), mi.getMask(), afwMath.MEDIAN)
        sigma1 = math.sqrt(stats.getValue(afwMath.MEDIAN))

        schema = srcs.getTable().getSchema()
        xkey = schema.find('centroid.naive.x').key
        ykey = schema.find('centroid.naive.y').key

        n0 = len(srcs)
        for i,src in enumerate(srcs):
            fp = src.getFootprint()
            pks = fp.getPeaks()
            if len(pks) < 2:
                continue
            bb = fp.getBBox()
            xc = int((bb.getMinX() + bb.getMaxX()) / 2.)
            yc = int((bb.getMinY() + bb.getMaxY()) / 2.)
            if hasattr(psf, 'getFwhm'):
                psf_fwhm = psf.getFwhm(xc, yc)
            else:
                pa = measAlg.PsfAttributes(psf, xc, yc)
                psfw = pa.computeGaussianWidth(measAlg.PsfAttributes.ADAPTIVE_MOMENT)
                psf_fwhm = 2.35 * psfw

            self.log.logdebug('Parent %i: deblending %i peaks' % (int(src.getId()), len(pks)))
<<<<<<< HEAD

            self.preSingleDeblendHook(exposure, srcs, i, fp, psf, psf_fwhm, sigma1)
            npre = len(srcs)

            X = deblend([fp], mi, psf, psf_fwhm, sigma1=sigma1, log=self.log)
=======
            X = deblend([fp], [pks], mi, psf, psf_fwhm, sigma1=sigma1,
                        psf_chisq_cut1 = self.config.psf_chisq_1,
                        psf_chisq_cut2 = self.config.psf_chisq_2,
                        psf_chisq_cut2b= self.config.psf_chisq_2b)
                        
>>>>>>> 8c55b8ef
            res = X[0]

            kids = []
            for j,pkres in enumerate(res.peaks):
                if pkres.out_of_bounds:
                    # skip this source?
                    self.log.logdebug('Skipping out-of-bounds peak at (%i,%i)' %
                                      (pks[j].getIx(), pks[j].getIy()))
                    continue
                child = srcs.addNew()
                child.setParent(src.getId())
                if hasattr(pkres, 'heavy'):
                    child.setFootprint(pkres.heavy)
                if hasattr(pkres, 'center'):
                    x,y = pkres.center
                else:
                    x,y = pks[j].getIx(), pks[j].getIy()
                child.set(xkey, x)
                child.set(ykey, y)
                # Interesting, they're "numpy.bool_"s, hence the cast to bool
                child.set(self.psfkey, bool(pkres.deblend_as_psf))
                child.set(self.oobkey, bool(pkres.out_of_bounds))
                kids.append(child)
                
            self.postSingleDeblendHook(exposure, srcs, i, npre, kids, fp, psf, psf_fwhm, sigma1, res)

        n1 = len(srcs)
        self.log.info('Deblended %i sources to %i sources' % (n0, n1))

    def preSingleDeblendHook(self, exposure, srcs, i, fp, psf, psf_fwhm, sigma1):
        pass
    
    def postSingleDeblendHook(self, exposure, srcs, i, npre, kids, fp, psf, psf_fwhm, sigma1, res):
        pass
<|MERGE_RESOLUTION|>--- conflicted
+++ resolved
@@ -119,19 +119,14 @@
                 psf_fwhm = 2.35 * psfw
 
             self.log.logdebug('Parent %i: deblending %i peaks' % (int(src.getId()), len(pks)))
-<<<<<<< HEAD
 
             self.preSingleDeblendHook(exposure, srcs, i, fp, psf, psf_fwhm, sigma1)
             npre = len(srcs)
 
-            X = deblend([fp], mi, psf, psf_fwhm, sigma1=sigma1, log=self.log)
-=======
-            X = deblend([fp], [pks], mi, psf, psf_fwhm, sigma1=sigma1,
+            X = deblend([fp], mi, psf, psf_fwhm, sigma1=sigma1,
                         psf_chisq_cut1 = self.config.psf_chisq_1,
                         psf_chisq_cut2 = self.config.psf_chisq_2,
                         psf_chisq_cut2b= self.config.psf_chisq_2b)
-                        
->>>>>>> 8c55b8ef
             res = X[0]
 
             kids = []
