// -*- LSST-C++ -*-

/* 
 * LSST Data Management System
 * Copyright 2008, 2009, 2010 LSST Corporation.
 * 
 * This product includes software developed by the
 * LSST Project (http://www.lsst.org/).
 *
 * This program is free software: you can redistribute it and/or modify
 * it under the terms of the GNU General Public License as published by
 * the Free Software Foundation, either version 3 of the License, or
 * (at your option) any later version.
 * 
 * This program is distributed in the hope that it will be useful,
 * but WITHOUT ANY WARRANTY; without even the implied warranty of
 * MERCHANTABILITY or FITNESS FOR A PARTICULAR PURPOSE.  See the
 * GNU General Public License for more details.
 * 
 * You should have received a copy of the LSST License Statement and 
 * the GNU General Public License along with this program.  If not, 
 * see <http://www.lsstcorp.org/LegalNotices/>.
 */
 
/**
 * @file
 * Measure adaptive moments.
 *
 * Originally provided by Phil Fischer, based on code from Tim McKay's group.  Error calculations by Dave
 * Johnston.  Major reworking by RHL for SDSS, and now a major rewrite for LSST
 */
#include "boost/tuple/tuple.hpp"
#include "Eigen/LU"
#include "lsst/pex/exceptions.h"
#include "lsst/pex/logging/Trace.h"
#include "lsst/afw/image.h"
#include "lsst/afw/detection/Psf.h"
#include "lsst/afw/geom/Angle.h"
#include "lsst/afw/geom/ellipses.h"
#include "lsst/meas/algorithms/Measure.h"
#include "lsst/meas/algorithms/detail/SdssShape.h"
#include "lsst/meas/algorithms/ShapeControl.h"

namespace pexPolicy = lsst::pex::policy;
namespace pexExceptions = lsst::pex::exceptions;
namespace pexLogging = lsst::pex::logging;
namespace afwDet = lsst::afw::detection;
namespace afwImage = lsst::afw::image;
namespace afwGeom = lsst::afw::geom;

namespace lsst {
namespace meas {
namespace algorithms {

namespace {
    int const MAXIT = 100;              // \todo from Policy XXX
#if 0
    double const TOL1 = 0.001;          // \todo from Policy XXX
    double const TOL2 = 0.01;           // \todo from Policy XXX
#else                                   // testing
    double const TOL1 = 0.00001;        // \todo from Policy XXX
    double const TOL2 = 0.0001;         // \todo from Policy XXX
#endif

lsst::afw::geom::BoxI set_amom_bbox(int width, int height, float xcen, float ycen, 
                                    double sigma11_w, double , double sigma22_w, float maxRad);

template<typename ImageT>
int calcmom(ImageT const& image, float xcen, float ycen, lsst::afw::geom::BoxI bbox,    
            float bkgd, bool interpflag, double w11, double w12, double w22,
            double *psum, double *psumx, double *psumy, double *psumxx, double *psumxy, double *psumyy,
            double *psums4);
    
/*****************************************************************************/
/*
 * Error analysis, courtesy of David Johnston, University of Chicago
 */
/*
 * This function takes the 4 Gaussian parameters A, sigmaXXW and the
 * sky variance and fills in the Fisher matrix from the least squares fit.
 *
 * Following "Numerical Recipes in C" section 15.5, it ignores the 2nd
 * derivative parts and so the fisher matrix is just a function of these
 * best fit model parameters. The components are calculated analytically.
 */
detail::SdssShapeImpl::Matrix4
calc_fisher(detail::SdssShapeImpl const& shape, // the Shape that we want the the Fisher matrix for
            float bkgd_var              // background variance level for object
           )
{
    float const A = shape.getI0();     // amplitude
    float const sigma11W = shape.getIxx();
    float const sigma12W = shape.getIxy();
    float const sigma22W = shape.getIyy();
    
    double const D = sigma11W*sigma22W - sigma12W*sigma12W;
   
    if (D <= std::numeric_limits<double>::epsilon()) {
        throw LSST_EXCEPT(lsst::pex::exceptions::DomainErrorException,
                          "Determinant is too small calculating Fisher matrix");
    }
/*
 * a normalization factor
 */
    if (bkgd_var <= 0.0) {
        throw LSST_EXCEPT(lsst::pex::exceptions::DomainErrorException,
                          (boost::format("Background variance must be positive (saw %g)") % bkgd_var).str());
    }
    double const F = afwGeom::PI*sqrt(D)/bkgd_var;
/*
 * Calculate the 10 independent elements of the 4x4 Fisher matrix 
 */
    detail::SdssShapeImpl::Matrix4 fisher;

    double fac = F*A/(4.0*D);
    fisher(0, 0) =  F;
    fisher(0, 1) =  fac*sigma22W;
    fisher(1, 0) =  fisher(0, 1);
    fisher(0, 2) =  fac*sigma11W;                      
    fisher(2, 0) =  fisher(0, 2);
    fisher(0, 3) = -fac*2*sigma12W;    
    fisher(3, 0) =  fisher(0, 3);
    
    fac = 3.0*F*A*A/(16.0*D*D);
    fisher(1, 1) =  fac*sigma22W*sigma22W;
    fisher(2, 2) =  fac*sigma11W*sigma11W;
    fisher(3, 3) =  fac*4.0*(sigma12W*sigma12W + D/3.0);
    
    fisher(1, 2) =  fisher(3, 3)/4.0;
    fisher(2, 1) =  fisher(1, 2);
    fisher(1, 3) =  fac*(-2*sigma22W*sigma12W);
    fisher(3, 1) =  fisher(1, 3);
    fisher(2, 3) =  fac*(-2*sigma11W*sigma12W);
    fisher(3, 2) =  fisher(2, 3);
    
    return fisher;
}
//
// Here's a class to allow us to get the Image and variance from an Image or MaskedImage
//
template<typename ImageT>               // general case
struct ImageAdaptor {
    typedef ImageT Image;

    Image const& getImage(ImageT const& image) const {
        return image;
    }

    double getVariance(ImageT const&, int, int) {
        return std::numeric_limits<double>::quiet_NaN();
    }
};
    
template<typename T>                    // specialise to a MaskedImage
struct ImageAdaptor<afwImage::MaskedImage<T> > {
    typedef typename afwImage::MaskedImage<T>::Image Image;

    Image const& getImage(afwImage::MaskedImage<T> const& mimage) const {
        return *mimage.getImage();
    }

    double getVariance(afwImage::MaskedImage<T> const& mimage, int ix, int iy) {
        return mimage.at(ix, iy).variance();
    }
};

/// Calculate weights from moments
boost::tuple<std::pair<bool, double>, double, double, double>
getWeights(double sigma11, double sigma12, double sigma22, ///< Moments
           bool careful=true                               ///< Deal carefully with singular moments matrices?
    ) {
    double const NaN = std::numeric_limits<double>::quiet_NaN();
    if (lsst::utils::isnan(sigma11) || lsst::utils::isnan(sigma12) || lsst::utils::isnan(sigma22)) {
        return boost::make_tuple(std::make_pair(false, NaN), NaN, NaN, NaN);
    }
    double const det = sigma11*sigma22 - sigma12*sigma12; // determinant of sigmaXX matrix
    if (lsst::utils::isnan(det) || det < std::numeric_limits<float>::epsilon()) {
        double const nan = std::numeric_limits<double>::quiet_NaN();
        return boost::make_tuple(std::make_pair(false, nan), nan, nan, nan);
    }
    
    if (lsst::utils::isnan(det) || det < std::numeric_limits<float>::epsilon()) { // a suitably small number

        /*
         * We have to be a little careful here.  For some degenerate cases (e.g. an object that it zero
         * except on a line) the moments matrix can be singular.  We deal with this by adding 1/12 in
         * quadrature to the principal axes.
         *
         * Why bother?  Because we use the shape code for e.g. 2nd moment based star selection, and it
         * needs to be robust.
         */
<<<<<<< HEAD
        
        double const iMin = 1/12.0;                                          // 2nd moment of single pixel
        
=======
        if (!careful) {
            // Don't want to be careful --- report bad determinant
            return boost::make_tuple(std::make_pair(false, det), NaN, NaN, NaN);
        }
>>>>>>> fe54344e
        lsst::afw::geom::ellipses::Quadrupole const q(sigma11, sigma22, sigma12); // Ixx, Iyy, Ixy
        lsst::afw::geom::ellipses::Axes axes(q);                                  // convert to (a, b, theta)
        
        axes.setA(::sqrt(::pow(axes.getA(), 2) + iMin));
        axes.setB(::sqrt(::pow(axes.getB(), 2) + iMin));
            
        lsst::afw::geom::ellipses::Quadrupole const q2(axes); // back to Ixx etc.
        
        lsst::afw::geom::ellipses::Quadrupole::Matrix const mat = q2.getMatrix().inverse();
        
        return boost::make_tuple(std::make_pair(true, q2.getDeterminant()), mat(0, 0), mat(1, 0), mat(1, 1));
    }

    assert(sigma11*sigma22 >= sigma12*sigma12 - std::numeric_limits<float>::epsilon());

    return boost::make_tuple(std::make_pair(true, det), sigma22/det, -sigma12/det, sigma11/det);
}

/// Should we be interpolating?
bool shouldInterp(double sigma11, double sigma22, double det) {
    float const xinterp = 0.25; // I.e. 0.5*0.5
    return (sigma11 < xinterp || sigma22 < xinterp || det < xinterp*xinterp);
}


/************************************************************************************************************/
/*
 * Decide on the bounding box for the region to examine while calculating
 * the adaptive moments
 */
lsst::afw::geom::BoxI set_amom_bbox(int width, int height, // size of region
                                     float xcen, float ycen,        // centre of object
                                     double sigma11_w,              // quadratic moments of the
                                     double ,                       //         weighting function
                                     double sigma22_w,              //                    xx, xy, and yy
                                     float maxRad = 1000              // Maximum radius of area to use
                                    )
{
    float rad = 4*sqrt(((sigma11_w > sigma22_w) ? sigma11_w : sigma22_w));
        
    if (rad > maxRad) {
        rad = maxRad;
    }
        
    int ix0 = static_cast<int>(xcen - rad - 0.5);
    ix0 = (ix0 < 0) ? 0 : ix0;
    int iy0 = static_cast<int>(ycen - rad - 0.5);
    iy0 = (iy0 < 0) ? 0 : iy0;
    lsst::afw::geom::Point2I llc(ix0, iy0); // Desired lower left corner
        
    int ix1 = static_cast<int>(xcen + rad + 0.5);
    if (ix1 >= width) {
        ix1 = width - 1;
    }
    int iy1 = static_cast<int>(ycen + rad + 0.5);
    if (iy1 >= height) {
        iy1 = height - 1;
    }
    lsst::afw::geom::Point2I urc(ix1, iy1); // Desired upper right corner
        
    return lsst::afw::geom::BoxI(llc, urc);
}   

/*****************************************************************************/
/*
 * Calculate weighted moments of an object up to 2nd order
 */
template<bool fluxOnly, typename ImageT>
static int
calcmom(ImageT const& image,            // the image data
        float xcen, float ycen,         // centre of object
        lsst::afw::geom::BoxI bbox,    // bounding box to consider
        float bkgd,                     // data's background level
        bool interpflag,                // interpolate within pixels?
        double w11, double w12, double w22, // weights
        double *psum, double *psumx, double *psumy, // sum w*I, sum [xy]*w*I
        double *psumxx, double *psumxy, double *psumyy, // sum [xy]^2*w*I
        double *psums4                                  // sum w*I*weight^2 or NULL
       )
{
    
    float tmod, ymod;
    float X, Y;                          // sub-pixel interpolated [xy]
    float weight;
    float tmp;
    double sum, sumx, sumy, sumxx, sumyy, sumxy, sums4;
#define RECALC_W 0                      // estimate sigmaXX_w within BBox?
#if RECALC_W
    double wsum, wsumxx, wsumxy, wsumyy;

    wsum = wsumxx = wsumxy = wsumyy = 0;
#endif

    assert(w11 >= 0);                   // i.e. it was set
    if (fabs(w11) > 1e6 || fabs(w12) > 1e6 || fabs(w22) > 1e6) {
        return(-1);
    }

    sum = sumx = sumy = sumxx = sumxy = sumyy = sums4 = 0;

    int const ix0 = bbox.getMinX();       // corners of the box being analyzed
    int const ix1 = bbox.getMaxX();
    int const iy0 = bbox.getMinY();       // corners of the box being analyzed
    int const iy1 = bbox.getMaxY();

    if (ix0 < 0 || ix1 >= image.getWidth() || iy0 < 0 || iy1 >= image.getHeight()) {
        return -1;
    }

    for (int i = iy0; i <= iy1; ++i) {
        typename ImageT::x_iterator ptr = image.x_at(ix0, i);
        float const y = i - ycen;
        float const y2 = y*y;
        float const yl = y - 0.375;
        float const yh = y + 0.375;
        for (int j = ix0; j <= ix1; ++j, ++ptr) {
            float x = j - xcen;
            if (interpflag) {
                float const xl = x - 0.375;
                float const xh = x + 0.375;
               
                float expon = xl*xl*w11 + yl*yl*w22 + 2.0*xl*yl*w12;
                tmp = xh*xh*w11 + yh*yh*w22 + 2.0*xh*yh*w12;
                expon = (expon > tmp) ? expon : tmp;
                tmp = xl*xl*w11 + yh*yh*w22 + 2.0*xl*yh*w12;
                expon = (expon > tmp) ? expon : tmp;
                tmp = xh*xh*w11 + yl*yl*w22 + 2.0*xh*yl*w12;
                expon = (expon > tmp) ? expon : tmp;
               
                if (expon <= 9.0) {
                    tmod = *ptr - bkgd;
                    for (Y = yl; Y <= yh; Y += 0.25) {
                        double const interpY2 = Y*Y;
                        for (X = xl; X <= xh; X += 0.25) {
                            double const interpX2 = X*X;
                            double const interpXy = X*Y;
                            expon = interpX2*w11 + 2*interpXy*w12 + interpY2*w22;
                            weight = exp(-0.5*expon);
                           
                            ymod = tmod*weight;
                            sum += ymod;
                            if (!fluxOnly) {
                                sumx += ymod*(X + xcen);
                                sumy += ymod*(Y + ycen);
#if RECALC_W
                                wsum += weight;
                           
                                tmp = interpX2*weight;
                                wsumxx += tmp;
                                sumxx += tmod*tmp;
                           
                                tmp = interpXy*weight;
                                wsumxy += tmp;
                                sumxy += tmod*tmp;
                           
                                tmp = interpY2*weight;
                                wsumyy += tmp;
                                sumyy += tmod*tmp;
#else
                                sumxx += interpX2*ymod;
                                sumxy += interpXy*ymod;
                                sumyy += interpY2*ymod;
#endif
                                sums4 += expon*expon*ymod;
                            }
                        }
                    }
                }
            } else {
                float x2 = x*x;
                float xy = x*y;
                float expon = x2*w11 + 2*xy*w12 + y2*w22;
               
                if (expon <= 14.0) {
                    weight = exp(-0.5*expon);
                    tmod = *ptr - bkgd;
                    ymod = tmod*weight;
                    sum += ymod;
                    if (!fluxOnly) {
                        sumx += ymod*j;
                        sumy += ymod*i;
#if RECALC_W
                        wsum += weight;
                   
                        tmp = x2*weight;
                        wsumxx += tmp;
                        sumxx += tmod*tmp;
                   
                        tmp = xy*weight;
                        wsumxy += tmp;
                        sumxy += tmod*tmp;
                   
                        tmp = y2*weight;
                        wsumyy += tmp;
                        sumyy += tmod*tmp;
#else
                        sumxx += x2*ymod;
                        sumxy += xy*ymod;
                        sumyy += y2*ymod;
#endif
                        sums4 += expon*expon*ymod;
                    }
                }
            }
        }
    }
   
    *psum = sum;
    if (!fluxOnly) {
        *psumx = sumx;
        *psumy = sumy;
        *psumxx = sumxx;
        *psumxy = sumxy;
        *psumyy = sumyy;
        if (psums4 != NULL) {
            *psums4 = sums4;
        }
    }

#if RECALC_W
    if (wsum > 0 && !fluxOnly) {
        double det = w11*w22 - w12*w12;
        wsumxx /= wsum;
        wsumxy /= wsum;
        wsumyy /= wsum;
        printf("%g %g %g  %g %g %g\n", w22/det, -w12/det, w11/det, wsumxx, wsumxy, wsumyy);
    }
#endif

    return (fluxOnly || (sum > 0 && sumxx > 0 && sumyy > 0)) ? 0 : -1;
}

} // anonymous namespace

/************************************************************************************************************/

namespace detail {
/**
 * Workhorse for adaptive moments
 */
template<typename ImageT>
bool
getAdaptiveMoments(ImageT const& mimage, ///< the data to process
            double bkgd,                 ///< background level
            double xcen,                 ///< x-centre of object
            double ycen,                 ///< y-centre of object
            double shiftmax,             ///< max allowed centroid shift
            detail::SdssShapeImpl *shape ///< a place to store desired data
           )
{
    float ampW = 0;                     // amplitude of best-fit Gaussian
    double sum;                         // sum of intensity*weight
    double sumx, sumy;                  // sum ((int)[xy])*intensity*weight
    double sumxx, sumxy, sumyy;         // sum {x^2,xy,y^2}*intensity*weight
    double sums4;                       // sum intensity*weight*exponent^2
    float const xcen0 = xcen;           // initial centre
    float const ycen0 = ycen;           //                of object

    double sigma11W = 1.5;              // quadratic moments of the
    double sigma12W = 0.0;              //     weighting fcn;
    double sigma22W = 1.5;              //               xx, xy, and yy

    double w11 = -1, w12 = -1, w22 = -1;        // current weights for moments; always set when iter == 0
    float e1_old = 1e6, e2_old = 1e6;           // old values of shape parameters e1 and e2
    float sigma11_ow_old = 1e6;                 // previous version of sigma11_ow
    
    typename ImageAdaptor<ImageT>::Image const &image = ImageAdaptor<ImageT>().getImage(mimage);

    if (lsst::utils::isnan(xcen) || lsst::utils::isnan(ycen)) {
        // Can't do anything
        shape->setFlags(shape->getFlags() | Flags::SHAPE_UNWEIGHTED_BAD);
        return false;
    }

    bool interpflag = false;            // interpolate finer than a pixel?
    lsst::afw::geom::BoxI bbox;
    int iter = 0;                       // iteration number
    for (; iter < MAXIT; iter++) {
        bbox = set_amom_bbox(image.getWidth(), image.getHeight(), xcen, ycen, sigma11W, sigma12W, sigma22W);

        boost::tuple<std::pair<bool, double>, double, double, double> weights = 
            getWeights(sigma11W, sigma12W, sigma22W);
        if (!weights.get<0>().first) {
            shape->setFlags(shape->getFlags() | Flags::SHAPE_UNWEIGHTED);
            break;
        }

        double const detW = weights.get<0>().second;
        
#if 0                                   // this form was numerically unstable on my G4 powerbook
        assert(detW >= 0.0);
#else
        assert(sigma11W*sigma22W >= sigma12W*sigma12W - std::numeric_limits<float>::epsilon());
#endif

        {
            const double ow11 = w11;    // old
            const double ow12 = w12;    //     values
            const double ow22 = w22;    //            of w11, w12, w22

            w11 = weights.get<1>();
            w12 = weights.get<2>();
            w22 = weights.get<3>();

            if (shouldInterp(sigma11W, sigma22W, detW)) {
                if (!interpflag) {
                    interpflag = true;       // N.b.: stays set for this object
                    if (iter > 0) {
                        sigma11_ow_old = 1.e6; // force at least one more iteration
                        w11 = ow11;
                        w12 = ow12;
                        w22 = ow22;
                        iter--;         // we didn't update wXX
                    }
                }
            }
        }

        if (calcmom<false>(image, xcen, ycen, bbox, bkgd, interpflag, w11, w12, w22,
                           &sum, &sumx, &sumy, &sumxx, &sumxy, &sumyy, &sums4) < 0) {
            shape->setFlags(shape->getFlags() | Flags::SHAPE_UNWEIGHTED);
            break;
        }

        ampW = sum/(afwGeom::PI*sqrt(detW));
#if 0
/*
 * Find new centre
 *
 * This is only needed if we update the centre; if we use the input position we've already done the work
 */
        xcen = sumx/sum;
        ycen = sumy/sum;
#endif
        shape->setX(sumx/sum); // update centroid.  N.b. we're not setting errors here
        shape->setY(sumy/sum);

        if (fabs(shape->getX() - xcen0) > shiftmax || fabs(shape->getY() - ycen0) > shiftmax) {
            shape->setFlags(shape->getFlags() | Flags::SHAPE_SHIFT);
        }
/*
 * OK, we have the centre. Proceed to find the second moments.
 */
        float const sigma11_ow = sumxx/sum; // quadratic moments of
        float const sigma22_ow = sumyy/sum; //          weight*object
        float const sigma12_ow = sumxy/sum; //                 xx, xy, and yy 

        if (sigma11_ow <= 0 || sigma22_ow <= 0) {
            shape->setFlags(shape->getFlags() | Flags::SHAPE_UNWEIGHTED);
            break;
        }

        float const d = sigma11_ow + sigma22_ow; // current values of shape parameters
        float const e1 = (sigma11_ow - sigma22_ow)/d;
        float const e2 = 2.0*sigma12_ow/d;
/*
 * Did we converge?
 */
        if (iter > 0 &&
           fabs(e1 - e1_old) < TOL1 && fabs(e2 - e2_old) < TOL1 &&
           fabs(sigma11_ow/sigma11_ow_old - 1.0) < TOL2 ) {
            break;                              // yes; we converged
        }

        e1_old = e1;
        e2_old = e2;
        sigma11_ow_old = sigma11_ow;
/*
 * Didn't converge, calculate new values for weighting function
 *
 * The product of two Gaussians is a Gaussian:
 * <x^2 exp(-a x^2 - 2bxy - cy^2) exp(-Ax^2 - 2Bxy - Cy^2)> = 
 *                            <x^2 exp(-(a + A) x^2 - 2(b + B)xy - (c + C)y^2)>
 * i.e. the inverses of the covariances matrices add.
 *
 * We know sigmaXX_ow and sigmaXXW, the covariances of the weighted object
 * and of the weights themselves.  We can estimate the object's covariance as
 *   sigmaXX_ow^-1 - sigmaXXW^-1
 * and, as we want to find a set of weights with the _same_ covariance as the
 * object we take this to be the an estimate of our correct weights.
 *
 * N.b. This assumes that the object is roughly Gaussian.
 * Consider the object:
 *   O == delta(x + p) + delta(x - p)
 * the covariance of the weighted object is equal to that of the unweighted
 * object, and this prescription fails badly.  If we detect this, we set
 * the Flags::SHAPE_UNWEIGHTED bit, and calculate the UNweighted moments
 * instead.
 */
        {
            float n11, n12, n22;                // elements of inverse of next guess at weighting function
            float ow11, ow12, ow22;             // elements of inverse of sigmaXX_ow

            boost::tuple<std::pair<bool, double>, double, double, double> weights = 
                getWeights(sigma11_ow, sigma12_ow, sigma22_ow);
            if (!weights.get<0>().first) {
                shape->setFlags(shape->getFlags() | Flags::SHAPE_UNWEIGHTED);
                break;
            }
         
            ow11 = weights.get<1>();
            ow12 = weights.get<2>();
            ow22 = weights.get<3>();

            n11 = ow11 - w11;
            n12 = ow12 - w12;
            n22 = ow22 - w22;

            weights = getWeights(n11, n12, n22, false);
            if (!weights.get<0>().first) {
                // product-of-Gaussians assumption failed
                shape->setFlags(shape->getFlags() | Flags::SHAPE_UNWEIGHTED);
                break;
            }
      
            sigma11W = weights.get<1>();
            sigma12W = weights.get<2>();
            sigma22W = weights.get<3>();
        }

        if (sigma11W <= 0 || sigma22W <= 0) {
            shape->setFlags(shape->getFlags() | Flags::SHAPE_UNWEIGHTED);
            break;
        }
    }

    if (iter == MAXIT) {
        shape->setFlags(shape->getFlags() | Flags::SHAPE_MAXITER | Flags::SHAPE_UNWEIGHTED);
    }

    if (sumxx + sumyy == 0.0) {
        shape->setFlags(shape->getFlags() | Flags::SHAPE_UNWEIGHTED);
    }
/*
 * Problems; try calculating the un-weighted moments
 */
    if (shape->getFlags() & Flags::SHAPE_UNWEIGHTED) {
        w11 = w22 = w12 = 0;
        if (calcmom<false>(image, xcen, ycen, bbox, bkgd, interpflag, w11, w12, w22,
                           &sum, &sumx, &sumy, &sumxx, &sumxy, &sumyy, NULL) < 0 || sum <= 0) {
            shape->setFlags((shape->getFlags() & ~Flags::SHAPE_UNWEIGHTED) | Flags::SHAPE_UNWEIGHTED_BAD);

            if (sum > 0) {
                shape->setIxx(1/12.0);      // a single pixel
                shape->setIxy(0.0);
                shape->setIyy(1/12.0);
            }
            
            return false;
        }

        sigma11W = sumxx/sum;          // estimate of object moments
        sigma12W = sumxy/sum;          //   usually, object == weight
        sigma22W = sumyy/sum;          //      at this point
    }

    shape->setI0(ampW);
    shape->setIxx(sigma11W);
    shape->setIxy(sigma12W);
    shape->setIyy(sigma22W);
    shape->setIxy4(sums4/sum);

    if (shape->getIxx() + shape->getIyy() != 0.0) {
        int const ix = lsst::afw::image::positionToIndex(xcen);
        int const iy = lsst::afw::image::positionToIndex(ycen);
        
        if (ix >= 0 && ix < mimage.getWidth() && iy >= 0 && iy < mimage.getHeight()) {
            float const bkgd_var =
                ImageAdaptor<ImageT>().getVariance(mimage, ix, iy); // XXX Overestimate as it includes object

            if (bkgd_var > 0.0) {                                   // NaN is not > 0.0
                if (!(shape->getFlags() & Flags::SHAPE_UNWEIGHTED)) {
                    detail::SdssShapeImpl::Matrix4 fisher = calc_fisher(*shape, bkgd_var); // Fisher matrix 
                    shape->setCovar(fisher.inverse());
                }
            }
        }
    }

    return true;
}

template<typename ImageT>
std::pair<double, double>
getFixedMomentsFlux(ImageT const& image,               ///< the data to process
                    double bkgd,                       ///< background level
                    double xcen,                       ///< x-centre of object
                    double ycen,                       ///< y-centre of object
                    detail::SdssShapeImpl const& shape ///< a place to store desired data
    )
{
    afwGeom::BoxI const& bbox = set_amom_bbox(image.getWidth(), image.getHeight(), xcen, ycen,
                                              shape.getIxx(), shape.getIxy(), shape.getIyy());

    boost::tuple<std::pair<bool, double>, double, double, double> weights =
        getWeights(shape.getIxx(), shape.getIxy(), shape.getIyy());
    double const NaN = std::numeric_limits<double>::quiet_NaN();
    if (!weights.get<0>().first) {
        return std::make_pair(NaN, NaN);
    }

    double const w11 = weights.get<1>();
    double const w12 = weights.get<2>();
    double const w22 = weights.get<3>();
    bool const interp = shouldInterp(shape.getIxx(), shape.getIyy(), weights.get<0>().second);

    double sum = 0, sumErr = NaN;
    calcmom<true>(ImageAdaptor<ImageT>().getImage(image), xcen, ycen, bbox, bkgd, interp, w11, w12, w22,
                  &sum, NULL, NULL, NULL, NULL, NULL, NULL);

    // XXX Need to accumulate on the variance map as well to get an error measurement
    return std::make_pair(sum, sumErr);
}

} // detail namespace

namespace {

/**
 * @brief A class that knows how to calculate the SDSS adaptive moment shape measurements
 */
template<typename ExposureT>
class SdssShape : public Algorithm<afwDet::Shape, ExposureT>
{
public:
    typedef Algorithm<afwDet::Shape, ExposureT> AlgorithmT;

    explicit SdssShape(SdssShapeControl const & ctrl) : AlgorithmT(), _background(ctrl.background) {}

    virtual std::string getName() const { return "SDSS"; }
    virtual PTR(afwDet::Shape) measureSingle(afwDet::Source const&, afwDet::Source const&,
                                             ExposurePatch<ExposureT> const&) const;
    virtual PTR(AlgorithmT) clone() const {
        return boost::shared_ptr<SdssShape>(new SdssShape(*this));
    }

private:
    double _background;
};

/************************************************************************************************************/
/*
 * Decide on the bounding box for the region to examine while calculating
 * the adaptive moments
 */
lsst::afw::geom::BoxI set_amom_bbox(int width, int height, // size of region
                                     float xcen, float ycen,        // centre of object
                                     double sigma11_w,              // quadratic moments of the
                                     double ,                       //         weighting function
                                     double sigma22_w               //                    xx, xy, and yy
                                    )
{
    float const maxRad = 1000;          // Maximum radius of area to use
    float rad = 4*sqrt(((sigma11_w > sigma22_w) ? sigma11_w : sigma22_w));
        
    if (rad > maxRad) {
        rad = maxRad;
    }
        
    int ix0 = static_cast<int>(xcen - rad - 0.5);
    ix0 = (ix0 < 0) ? 0 : ix0;
    int iy0 = static_cast<int>(ycen - rad - 0.5);
    iy0 = (iy0 < 0) ? 0 : iy0;
    lsst::afw::geom::Point2I llc(ix0, iy0); // Desired lower left corner
        
    int ix1 = static_cast<int>(xcen + rad + 0.5);
    if (ix1 >= width) {
        ix1 = width - 1;
    }
    int iy1 = static_cast<int>(ycen + rad + 0.5);
    if (iy1 >= height) {
        iy1 = height - 1;
    }
    lsst::afw::geom::Point2I urc(ix1, iy1); // Desired upper right corner
        
    return lsst::afw::geom::BoxI(llc, urc);
}   

/*****************************************************************************/
/*
 * Calculate weighted moments of an object up to 2nd order
 */
template<typename ImageT>
int
calcmom(ImageT const& image,            // the image data
        float xcen, float ycen,         // centre of object
        lsst::afw::geom::BoxI bbox,    // bounding box to consider
        float bkgd,                     // data's background level
        bool interpflag,                // interpolate within pixels?
        double w11, double w12, double w22, // weights
        double *psum, double *psumx, double *psumy, // sum w*I, sum [xy]*w*I
        double *psumxx, double *psumxy, double *psumyy, // sum [xy]^2*w*I
        double *psums4                                  // sum w*I*weight^2 or NULL
       )
{
    
    float tmod, ymod;
    float X, Y;                          // sub-pixel interpolated [xy]
    float weight;
    float tmp;
    double sum, sumx, sumy, sumxx, sumyy, sumxy, sums4;
#define RECALC_W 0                      // estimate sigmaXX_w within BBox?
#if RECALC_W
    double wsum, wsumxx, wsumxy, wsumyy;

    wsum = wsumxx = wsumxy = wsumyy = 0;
#endif

    assert(w11 >= 0);                   // i.e. it was set
    if (fabs(w11) > 1e6 || fabs(w12) > 1e6 || fabs(w22) > 1e6) {
        return(-1);
    }

    sum = sumx = sumy = sumxx = sumxy = sumyy = sums4 = 0;

    int const ix0 = bbox.getMinX();       // corners of the box being analyzed
    int const ix1 = bbox.getMaxX();
    int const iy0 = bbox.getMinY();       // corners of the box being analyzed
    int const iy1 = bbox.getMaxY();

    if (ix0 < 0 || ix1 >= image.getWidth() || iy0 < 0 || iy1 >= image.getHeight()) {
        return -1;
    }

    for (int i = iy0; i <= iy1; ++i) {
        typename ImageT::x_iterator ptr = image.x_at(ix0, i);
        float const y = i - ycen;
        float const y2 = y*y;
        float const yl = y - 0.375;
        float const yh = y + 0.375;
        for (int j = ix0; j <= ix1; ++j, ++ptr) {
            float x = j - xcen;
            if (interpflag) {
                float const xl = x - 0.375;
                float const xh = x + 0.375;
               
                float expon = xl*xl*w11 + yl*yl*w22 + 2.0*xl*yl*w12;
                tmp = xh*xh*w11 + yh*yh*w22 + 2.0*xh*yh*w12;
                expon = (expon > tmp) ? expon : tmp;
                tmp = xl*xl*w11 + yh*yh*w22 + 2.0*xl*yh*w12;
                expon = (expon > tmp) ? expon : tmp;
                tmp = xh*xh*w11 + yl*yl*w22 + 2.0*xh*yl*w12;
                expon = (expon > tmp) ? expon : tmp;
               
                if (expon <= 9.0) {
                    tmod = *ptr - bkgd;
                    for (Y = yl; Y <= yh; Y += 0.25) {
                        double const interpY2 = Y*Y;
                        for (X = xl; X <= xh; X += 0.25) {
                            double const interpX2 = X*X;
                            double const interpXy = X*Y;
                            expon = interpX2*w11 + 2*interpXy*w12 + interpY2*w22;
                            weight = exp(-0.5*expon);
                           
                            ymod = tmod*weight;
                            sum += ymod;
                            sumx += ymod*(X + xcen);
                            sumy += ymod*(Y + ycen);
#if RECALC_W
                            wsum += weight;
                           
                            tmp = interpX2*weight;
                            wsumxx += tmp;
                            sumxx += tmod*tmp;
                           
                            tmp = interpXy*weight;
                            wsumxy += tmp;
                            sumxy += tmod*tmp;
                           
                            tmp = interpY2*weight;
                            wsumyy += tmp;
                            sumyy += tmod*tmp;
#else
                            sumxx += interpX2*ymod;
                            sumxy += interpXy*ymod;
                            sumyy += interpY2*ymod;
#endif
                            sums4 += expon*expon*ymod;
                        }
                    }
                }
            } else {
                float x2 = x*x;
                float xy = x*y;
                float expon = x2*w11 + 2*xy*w12 + y2*w22;
               
                if (expon <= 14.0) {
                    weight = exp(-0.5*expon);
                    tmod = *ptr - bkgd;
                    ymod = tmod*weight;
                    sum += ymod;
                    sumx += ymod*j;
                    sumy += ymod*i;
#if RECALC_W
                    wsum += weight;
                   
                    tmp = x2*weight;
                    wsumxx += tmp;
                    sumxx += tmod*tmp;
                   
                    tmp = xy*weight;
                    wsumxy += tmp;
                    sumxy += tmod*tmp;
                   
                    tmp = y2*weight;
                    wsumyy += tmp;
                    sumyy += tmod*tmp;
#else
                    sumxx += x2*ymod;
                    sumxy += xy*ymod;
                    sumyy += y2*ymod;
#endif
                    sums4 += expon*expon*ymod;
                }
            }
        }
    }
   
    *psum = sum;
    *psumx = sumx;
    *psumy = sumy;
    *psumxx = sumxx;
    *psumxy = sumxy;
    *psumyy = sumyy;
    if (psums4 != NULL) {
        *psums4 = sums4;
    }

#if RECALC_W
    if (wsum > 0) {
        double det = w11*w22 - w12*w12;
        wsumxx /= wsum;
        wsumxy /= wsum;
        wsumyy /= wsum;
        printf("%g %g %g  %g %g %g\n", w22/det, -w12/det, w11/det, wsumxx, wsumxy, wsumyy);
    }
#endif

    return((sum > 0 && sumxx > 0 && sumyy > 0) ? 0 : -1);
}

/************************************************************************************************************/
/**
 * @brief Given an image and a pixel position, return a Shape using the SDSS algorithm
 */
template<typename ExposureT>
PTR(afwDet::Shape) SdssShape<ExposureT>::measureSingle(
    afwDet::Source const& target,
    afwDet::Source const& source,
    ExposurePatch<ExposureT> const& patch
    ) const {
    CONST_PTR(ExposureT) exposure = patch.getExposure();
    typedef typename ExposureT::MaskedImageT MaskedImageT;
    MaskedImageT const& mimage = exposure->getMaskedImage();

    double xcen = patch.getCenter().getX();         // object's column position
    double ycen = patch.getCenter().getY();         // object's row position

    xcen -= mimage.getX0();             // work in image Pixel coordinates
    ycen -= mimage.getY0();
    
    float shiftmax = 1;                 // Max allowed centroid shift \todo XXX set shiftmax from Policy
    if (shiftmax < 2) {
        shiftmax = 2;
    } else if (shiftmax > 10) {
        shiftmax = 10;
    }

    detail::SdssShapeImpl shapeImpl;
    (void)detail::getAdaptiveMoments(mimage, _background, xcen, ycen, shiftmax, &shapeImpl);
/*
 * We need to measure the PSF's moments even if we failed on the object
 * N.b. This isn't yet implemented (but the code's available from SDSS)
 */
    double const x = shapeImpl.getX();
    double const xErr = shapeImpl.getXErr();
    double const y = shapeImpl.getY();
    double const yErr = shapeImpl.getYErr();
    double const ixx = shapeImpl.getIxx();
    double const ixy = shapeImpl.getIxy();
    double const iyy = shapeImpl.getIyy();
    double const ixxErr = shapeImpl.getIxxErr();
    double const ixyErr = shapeImpl.getIxyErr();
    double const iyyErr = shapeImpl.getIyyErr();

    /*
     * Can't use boost::make_shared here as it's limited to 9 arguments
     */
    PTR(afwDet::Shape) shape = boost::shared_ptr<afwDet::Shape>(new afwDet::Shape(x, xErr, y, yErr,
                                                                                  ixx, ixxErr, ixy, ixyErr, 
                                                                                  iyy, iyyErr));
    shape->setShapeStatus(shapeImpl.getFlags());

    return shape;
}

} // anonymous namespace

#define INSTANTIATE_IMAGE(IMAGE) \
    template bool detail::getAdaptiveMoments<IMAGE>( \
        IMAGE const&, double, double, double, double, detail::SdssShapeImpl*); \
    template std::pair<double, double> detail::getFixedMomentsFlux<IMAGE>( \
        IMAGE const&, double, double, double, detail::SdssShapeImpl const&); \

#define INSTANTIATE_PIXEL(PIXEL) \
    INSTANTIATE_IMAGE(lsst::afw::image::Image<PIXEL>); \
    INSTANTIATE_IMAGE(lsst::afw::image::MaskedImage<PIXEL>);

INSTANTIATE_PIXEL(int);
INSTANTIATE_PIXEL(float);
INSTANTIATE_PIXEL(double);

LSST_ALGORITHM_CONTROL_PRIVATE_IMPL(SdssShapeControl, SdssShape)

}}} // lsst::meas::algorithms namespace<|MERGE_RESOLUTION|>--- conflicted
+++ resolved
@@ -189,16 +189,13 @@
          * Why bother?  Because we use the shape code for e.g. 2nd moment based star selection, and it
          * needs to be robust.
          */
-<<<<<<< HEAD
-        
         double const iMin = 1/12.0;                                          // 2nd moment of single pixel
-        
-=======
+
         if (!careful) {
             // Don't want to be careful --- report bad determinant
             return boost::make_tuple(std::make_pair(false, det), NaN, NaN, NaN);
         }
->>>>>>> fe54344e
+
         lsst::afw::geom::ellipses::Quadrupole const q(sigma11, sigma22, sigma12); // Ixx, Iyy, Ixy
         lsst::afw::geom::ellipses::Axes axes(q);                                  // convert to (a, b, theta)
         
