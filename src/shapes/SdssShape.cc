--- conflicted
+++ resolved
@@ -177,10 +177,7 @@
     }
     
     if (lsst::utils::isnan(det) || det < std::numeric_limits<float>::epsilon()) { // a suitably small number
-<<<<<<< HEAD
-        double const iMin = 1/12.0;                                               // 2nd moment of single pixel
-#if 0
-=======
+
         /*
          * We have to be a little careful here.  For some degenerate cases (e.g. an object that is zero
          * except on a line) the moments matrix can be singular.  We deal with this by adding 1/12 in
@@ -189,18 +186,14 @@
          * Why bother?  Because we use the shape code for e.g. 2nd moment based star selection, and it
          * needs to be robust.
          */
->>>>>>> eedb85f8
+        
+        double const iMin = 1/12.0;                                          // 2nd moment of single pixel
+        
         lsst::afw::geom::ellipses::Quadrupole const q(sigma11, sigma22, sigma12); // Ixx, Iyy, Ixy
         lsst::afw::geom::ellipses::Axes axes(q);                                  // convert to (a, b, theta)
         
         axes.setA(::sqrt(::pow(axes.getA(), 2) + iMin));
         axes.setB(::sqrt(::pow(axes.getB(), 2) + iMin));
-#else
-        sigma11 += iMin;
-        sigma22 += iMin;
-        lsst::afw::geom::ellipses::Quadrupole const q(sigma11, sigma22, sigma12);
-        lsst::afw::geom::ellipses::Axes axes(q);
-#endif
             
         lsst::afw::geom::ellipses::Quadrupole const q2(axes); // back to Ixx etc.
         
@@ -484,20 +477,13 @@
         }
 
         double const detW = weights.get<0>().second;
-<<<<<<< HEAD
-        
-=======
->>>>>>> eedb85f8
+        
 #if 0                                   // this form was numerically unstable on my G4 powerbook
         assert(detW >= 0.0);
 #else
         assert(sigma11W*sigma22W >= sigma12W*sigma12W - std::numeric_limits<float>::epsilon());
 #endif
 
-<<<<<<< HEAD
-
-=======
->>>>>>> eedb85f8
         {
             const double ow11 = w11;    // old
             const double ow12 = w12;    //     values
